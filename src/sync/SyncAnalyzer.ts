import { AbstractManager, File } from "./AbstractManager";
import { LogManager } from "../LogManager";
import { LogLevel } from "./types";
import { Strings } from "./utils/strings";
import { SyncError, CacheError } from "./errors";
import { Scenario } from "./types/sync";
import { CacheManager } from "./CacheManager";
import { LocalManager } from "./localManager";
import { dirname } from "path-browserify";
import { normalizePath } from "obsidian";

export class SyncAnalyzer {
    private localFiles: File[] = [];
    private remoteFiles: File[] = [];
    private readonly localCache: CacheManager;

    constructor(
        private readonly local: AbstractManager,
        private readonly remote: AbstractManager,
        private readonly syncCache: CacheManager
    ) {
        const pluginDir = dirname(syncCache['cacheFilePath']);
        const localCachePath = normalizePath(`${pluginDir}/cloudsync-local.json`);
        const localManager = local as LocalManager;
        this.localCache = CacheManager.getInstance(localCachePath, localManager.getApp());
    }

    async analyze(): Promise<Scenario[]> {
        const scenarios: Scenario[] = [];

        try {
            try {
                await Promise.all([
                    this.localCache.readCache().catch(error => {
                        throw new CacheError('read local cache', error.message);
                    }),
                    this.syncCache.readCache().catch(error => {
                        throw new CacheError('read sync cache', error.message);
                    })
                ]);
            } catch (error) {
                throw new SyncError('cache initialization', error.message);
            }

            try {
                [this.localFiles, this.remoteFiles] = await Promise.all([
                    this.local.getFiles().catch(error => {
                        throw new SyncError('local file listing', error.message);
                    }),
                    this.remote.getFiles().catch(error => {
                        if (error instanceof Error && error.message === 'NEW_CONTAINER') {
                            return [];
                        }
                        throw new SyncError('remote file listing', error.message);
                    })
                ]);
            } catch (error) {
                throw new SyncError('file listing', error.message);
            }

            LogManager.log(LogLevel.Info, `${this.remote.name} ${Strings.REMOTE}: ${this.remoteFiles.length}`);

            if (this.remoteFiles.length === 0 && this.localFiles.length > 0) {
                LogManager.log(LogLevel.Info, 'New remote location detected, uploading all local files');
                for (const localFile of this.localFiles) {
                    scenarios.push({
                        local: localFile,
                        remote: null,
                        rule: "LOCAL_TO_REMOTE",
                    });
                }
            } else {
                await this.analyzeLocalFiles(scenarios);
                await this.analyzeRemoteFiles(scenarios);
            }

            if (scenarios.length > 0) {
                LogManager.log(LogLevel.Info, `${Strings.SYNC_COUNT} ${scenarios.length}`);
            }

            return scenarios;
        } catch (error) {
            const message = error instanceof Error ? error.message : String(error);
            LogManager.log(LogLevel.Error, 'Failed to analyze sync requirements', error);
            throw new SyncError('analysis', message);
        }
    }

    private async analyzeLocalFiles(scenarios: Scenario[]): Promise<void> {
<<<<<<< HEAD
        const analysisPromises = this.localFiles.map(async (localFile) => {
            const remoteFile = this.remoteFiles.find(f => {
                LogManager.log(LogLevel.Trace, `Comparing files:
                    Local: name=${localFile.name}, remoteName=${localFile.remoteName}
                    Remote: name=${f.name}, remoteName=${f.remoteName}`);
                return f.remoteName === localFile.remoteName;
            });

            if (!remoteFile) {
                await this.handleMissingRemoteFile(localFile, scenarios);
            } else if (localFile.md5 !== remoteFile.md5) {
                await this.handleFileDifference(localFile, remoteFile, scenarios);
            }
        });
        await Promise.all(analysisPromises);
    }

    private async analyzeRemoteFiles(scenarios: Scenario[]): Promise<void> {
        const analysisPromises = this.remoteFiles.map(async (remoteFile) => {
            const localFile = this.localFiles.find(f => {
                LogManager.log(LogLevel.Trace, `Comparing files:
                    Remote: name=${remoteFile.name}, remoteName=${remoteFile.remoteName}
                    Local: name=${f.name}, remoteName=${f.remoteName}`);
                return f.remoteName === remoteFile.remoteName;
            });
            if (!localFile) {
                await this.handleMissingLocalFile(remoteFile, scenarios);
            }
        });
        await Promise.all(analysisPromises);
=======
        // Create Map view without copying data
        const remoteIndex = this.remoteFiles.reduce((acc, file) => 
            acc.set(file.remoteName, file), new Map<string, File>());

        const BATCH_SIZE = 50;
        const CONCURRENCY = 4;
        let batchPromises: Promise<void>[] = [];

        for (let i = 0; i < this.localFiles.length; i++) {
            const localFile = this.localFiles[i];
            batchPromises.push(this.processLocalFile(localFile, remoteIndex, scenarios));

            // Throttle concurrency and yield regularly
            if (batchPromises.length >= CONCURRENCY || i === this.localFiles.length - 1) {
                await Promise.all(batchPromises);
                batchPromises = [];
                
                // Yield to main thread every BATCH_SIZE
                if (i % BATCH_SIZE === 0) {
                    await new Promise(resolve => 
                        setTimeout(resolve, 0));
                }
            }
        }
    }

    private async processLocalFile(
        localFile: File,
        remoteIndex: Map<string, File>,
        scenarios: Scenario[]
    ): Promise<void> {
        const remoteFile = remoteIndex.get(localFile.remoteName);
        
        if (!remoteFile) {
            await this.handleMissingRemoteFile(localFile, scenarios);
        } else if (localFile.md5 !== remoteFile.md5) {
            await this.handleFileDifference(localFile, remoteFile, scenarios);
        }
    }

    private async analyzeRemoteFiles(scenarios: Scenario[]): Promise<void> {
        // Create Map view without copying data
        const localIndex = this.localFiles.reduce((acc, file) => 
            acc.set(file.remoteName, file), new Map<string, File>());

        const BATCH_SIZE = 50;
        const CONCURRENCY = 4;
        let batchPromises: Promise<void>[] = [];

        for (let i = 0; i < this.remoteFiles.length; i++) {
            const remoteFile = this.remoteFiles[i];
            batchPromises.push(this.processRemoteFile(remoteFile, localIndex, scenarios));

            // Throttle concurrency and yield regularly
            if (batchPromises.length >= CONCURRENCY || i === this.remoteFiles.length - 1) {
                await Promise.all(batchPromises);
                batchPromises = [];
                
                // Yield to main thread every BATCH_SIZE
                if (i % BATCH_SIZE === 0) {
                    await new Promise(resolve => 
                        setTimeout(resolve, 0));
                }
            }
        }
    }

    private async processRemoteFile(
        remoteFile: File,
        localIndex: Map<string, File>,
        scenarios: Scenario[]
    ): Promise<void> {
        const localFile = localIndex.get(remoteFile.remoteName);
        if (!localFile) {
            await this.handleMissingLocalFile(remoteFile, scenarios);
        }
>>>>>>> 3dd947c7
    }

    private handleMissingRemoteFile(localFile: File, scenarios: Scenario[]): Promise<void> {
        try {
            const syncedMd5 = this.syncCache.getMd5(localFile.name);
            const localCachedMd5 = this.localCache.getMd5(localFile.name);

            if (!syncedMd5) {
                scenarios.push({
                    local: localFile,
                    remote: null,
                    rule: "LOCAL_TO_REMOTE",
                });
                LogManager.log(LogLevel.Debug, `New local file, uploading: ${localFile.name}`);
            } else if (localCachedMd5 && localCachedMd5 === syncedMd5) {
                if (this.remoteFiles.length > 0) {
                    scenarios.push({
                        local: localFile,
                        remote: null,
                        rule: "DELETE_LOCAL",
                    });
                    LogManager.log(LogLevel.Debug, `File unchanged since last sync, deleting locally: ${localFile.name}`);
                } else {
                    scenarios.push({
                        local: localFile,
                        remote: null,
                        rule: "LOCAL_TO_REMOTE",
                    });
                    LogManager.log(LogLevel.Debug, `New container detected, re-uploading: ${localFile.name}`);
                }
            } else {
                scenarios.push({
                    local: localFile,
                    remote: null,
                    rule: "LOCAL_TO_REMOTE",
                });
                LogManager.log(LogLevel.Debug, `Local file modified, re-uploading: ${localFile.name}`);
            }
            return Promise.resolve();
        } catch (error) {
            throw new SyncError('missing remote analysis', `Failed to analyze ${localFile.name}: ${error.message}`);
        }
    }

    private handleMissingLocalFile(remoteFile: File, scenarios: Scenario[]): Promise<void> {
        try {
            if (this.syncCache.hasFile(remoteFile.name)) {
                scenarios.push({
                    local: null,
                    remote: remoteFile,
                    rule: "DELETE_REMOTE",
                });
                LogManager.log(LogLevel.Debug, `File deleted locally, removing from remote: ${remoteFile.name}`);
            } else {
                scenarios.push({
                    local: null,
                    remote: remoteFile,
                    rule: "REMOTE_TO_LOCAL",
                });
                LogManager.log(LogLevel.Debug, `New remote file, downloading: ${remoteFile.name}`);
            }
            return Promise.resolve();
        } catch (error) {
            throw new SyncError('missing local analysis', `Failed to analyze ${remoteFile.name}: ${error.message}`);
        }
    }

    private handleFileDifference(localFile: File, remoteFile: File, scenarios: Scenario[]): Promise<void> {
        try {
            const syncedMd5 = this.syncCache.getMd5(localFile.name);
            const localCachedMd5 = this.localCache.getMd5(localFile.name);

            if (syncedMd5 && syncedMd5 === remoteFile.md5) {
                scenarios.push({
                    local: localFile,
                    remote: remoteFile,
                    rule: "LOCAL_TO_REMOTE",
                });
                LogManager.log(LogLevel.Debug, `Local changes detected, uploading: ${localFile.name}`);
            } else if (localCachedMd5 && localCachedMd5 === localFile.md5) {
                scenarios.push({
                    local: localFile,
                    remote: remoteFile,
                    rule: "REMOTE_TO_LOCAL",
                });
                LogManager.log(LogLevel.Debug, `Remote changes detected, downloading: ${localFile.name}`);
            } else {
                scenarios.push({
                    local: localFile,
                    remote: remoteFile,
                    rule: "DIFF_MERGE",
                });
                LogManager.log(LogLevel.Debug, `Conflict detected, needs merge: ${localFile.name}`);
            }
            return Promise.resolve();
        } catch (error) {
            throw new SyncError('file difference analysis', `Failed to analyze differences for ${localFile.name}: ${error.message}`);
        }
    }
}<|MERGE_RESOLUTION|>--- conflicted
+++ resolved
@@ -87,38 +87,6 @@
     }
 
     private async analyzeLocalFiles(scenarios: Scenario[]): Promise<void> {
-<<<<<<< HEAD
-        const analysisPromises = this.localFiles.map(async (localFile) => {
-            const remoteFile = this.remoteFiles.find(f => {
-                LogManager.log(LogLevel.Trace, `Comparing files:
-                    Local: name=${localFile.name}, remoteName=${localFile.remoteName}
-                    Remote: name=${f.name}, remoteName=${f.remoteName}`);
-                return f.remoteName === localFile.remoteName;
-            });
-
-            if (!remoteFile) {
-                await this.handleMissingRemoteFile(localFile, scenarios);
-            } else if (localFile.md5 !== remoteFile.md5) {
-                await this.handleFileDifference(localFile, remoteFile, scenarios);
-            }
-        });
-        await Promise.all(analysisPromises);
-    }
-
-    private async analyzeRemoteFiles(scenarios: Scenario[]): Promise<void> {
-        const analysisPromises = this.remoteFiles.map(async (remoteFile) => {
-            const localFile = this.localFiles.find(f => {
-                LogManager.log(LogLevel.Trace, `Comparing files:
-                    Remote: name=${remoteFile.name}, remoteName=${remoteFile.remoteName}
-                    Local: name=${f.name}, remoteName=${f.remoteName}`);
-                return f.remoteName === remoteFile.remoteName;
-            });
-            if (!localFile) {
-                await this.handleMissingLocalFile(remoteFile, scenarios);
-            }
-        });
-        await Promise.all(analysisPromises);
-=======
         // Create Map view without copying data
         const remoteIndex = this.remoteFiles.reduce((acc, file) => 
             acc.set(file.remoteName, file), new Map<string, File>());
@@ -195,10 +163,9 @@
         if (!localFile) {
             await this.handleMissingLocalFile(remoteFile, scenarios);
         }
->>>>>>> 3dd947c7
-    }
-
-    private handleMissingRemoteFile(localFile: File, scenarios: Scenario[]): Promise<void> {
+    }
+
+    private handleMissingRemoteFile(localFile: File, scenarios: Scenario[]): void {
         try {
             const syncedMd5 = this.syncCache.getMd5(localFile.name);
             const localCachedMd5 = this.localCache.getMd5(localFile.name);
